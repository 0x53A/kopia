package restore

import (
	"context"
	"os"
	"path"
	"runtime"
	"sync/atomic"

	"github.com/pkg/errors"

	"github.com/kopia/kopia/fs"
	"github.com/kopia/kopia/internal/parallelwork"
	"github.com/kopia/kopia/repo"
	"github.com/kopia/kopia/repo/logging"
	"github.com/kopia/kopia/snapshot"
)

var log = logging.Module("restore")

// FileWriteProgress is a callback used to report amount of data sent to the output.
type FileWriteProgress func(chunkSize int64)

// Output encapsulates output for restore operation.
type Output interface {
	Parallelizable() bool
	BeginDirectory(ctx context.Context, relativePath string, e fs.Directory) error
	WriteDirEntry(ctx context.Context, relativePath string, de *snapshot.DirEntry, e fs.Directory) error
	FinishDirectory(ctx context.Context, relativePath string, e fs.Directory) error
	WriteFile(ctx context.Context, relativePath string, e fs.File, progressCb FileWriteProgress) error
	FileExists(ctx context.Context, relativePath string, e fs.File) bool
	CreateSymlink(ctx context.Context, relativePath string, e fs.Symlink) error
	SymlinkExists(ctx context.Context, relativePath string, e fs.Symlink) bool
	Close(ctx context.Context) error
}

// Stats represents restore statistics.
type Stats struct {
	RestoredTotalFileSize int64
	EnqueuedTotalFileSize int64
	SkippedTotalFileSize  int64

	RestoredFileCount    int32
	RestoredDirCount     int32
	RestoredSymlinkCount int32
	EnqueuedFileCount    int32
	EnqueuedDirCount     int32
	EnqueuedSymlinkCount int32
	SkippedCount         int32
	DeletedCount         int32
	IgnoredErrorCount    int32
}

// stats represents restore statistics.
type statsInternal struct {
	RestoredTotalFileSize atomic.Int64
	EnqueuedTotalFileSize atomic.Int64
	SkippedTotalFileSize  atomic.Int64

	RestoredFileCount    atomic.Int32
	RestoredDirCount     atomic.Int32
	RestoredSymlinkCount atomic.Int32
	EnqueuedFileCount    atomic.Int32
	EnqueuedDirCount     atomic.Int32
	EnqueuedSymlinkCount atomic.Int32
	SkippedCount         atomic.Int32
	DeletedCount         atomic.Int32
	IgnoredErrorCount    atomic.Int32
}

func (s *statsInternal) clone() Stats {
	return Stats{
		RestoredTotalFileSize: s.RestoredTotalFileSize.Load(),
		EnqueuedTotalFileSize: s.EnqueuedTotalFileSize.Load(),
		SkippedTotalFileSize:  s.SkippedTotalFileSize.Load(),
		RestoredFileCount:     s.RestoredFileCount.Load(),
		RestoredDirCount:      s.RestoredDirCount.Load(),
		RestoredSymlinkCount:  s.RestoredSymlinkCount.Load(),
		EnqueuedFileCount:     s.EnqueuedFileCount.Load(),
		EnqueuedDirCount:      s.EnqueuedDirCount.Load(),
		EnqueuedSymlinkCount:  s.EnqueuedSymlinkCount.Load(),
		SkippedCount:          s.SkippedCount.Load(),
		DeletedCount:          s.DeletedCount.Load(),
		IgnoredErrorCount:     s.IgnoredErrorCount.Load(),
	}
}

// ProgressCallback is a callback used to report progress of snapshot restore.
type ProgressCallback func(ctx context.Context, s Stats)

// Options provides optional restore parameters.
type Options struct {
	// NOTE: this structure is passed as-is from the UI, make sure to add
	// required bindings in the UI.
	Parallel               int   `json:"parallel"`
	Incremental            bool  `json:"incremental"`
	DeleteExtra            bool  `json:"deleteExtra"`
	IgnoreErrors           bool  `json:"ignoreErrors"`
	RestoreDirEntryAtDepth int32 `json:"restoreDirEntryAtDepth"`
	MinSizeForPlaceholder  int32 `json:"minSizeForPlaceholder"`

	ProgressCallback ProgressCallback `json:"-"`
	Cancel           chan struct{}    `json:"-"` // channel that can be externally closed to signal cancellation
}

// Entry walks a snapshot root with given root entry and restores it to the provided output.
//
//nolint:revive
func Entry(ctx context.Context, rep repo.Repository, output Output, rootEntry fs.Entry, options Options) (Stats, error) {
	c := copier{
<<<<<<< HEAD
		output:        output,
		shallowoutput: makeShallowFilesystemOutput(output, options),
		q:             parallelwork.NewQueue(),
		incremental:   options.Incremental,
		deleteExtra:   options.DeleteExtra,
		ignoreErrors:  options.IgnoreErrors,
		cancel:        options.Cancel,
=======
		output:           output,
		shallowoutput:    makeShallowFilesystemOutput(output, options),
		q:                parallelwork.NewQueue(),
		incremental:      options.Incremental,
		ignoreErrors:     options.IgnoreErrors,
		cancel:           options.Cancel,
		progressCallback: options.ProgressCallback,
>>>>>>> 6235ba5c
	}

	c.q.ProgressCallback = func(ctx context.Context, enqueued, active, completed int64) {
		c.reportProgress(ctx)
	}

	// Control the depth of a restore. Default (options.MaxDepth = 0) is to restore to full depth.
	currentdepth := int32(0)

	c.q.EnqueueFront(ctx, func() error {
		return errors.Wrap(c.copyEntry(ctx, rootEntry, "", currentdepth, options.RestoreDirEntryAtDepth, func() error { return nil }), "error copying")
	})

	numWorkers := options.Parallel
	if numWorkers == 0 {
		numWorkers = runtime.NumCPU()
	}

	if !output.Parallelizable() {
		numWorkers = 1
	}

	if err := c.q.Process(ctx, numWorkers); err != nil {
		return Stats{}, errors.Wrap(err, "restore error")
	}

	if err := c.output.Close(ctx); err != nil {
		return Stats{}, errors.Wrap(err, "error closing output")
	}

	return c.stats.clone(), nil
}

type copier struct {
	stats         statsInternal
	output        Output
	shallowoutput Output
	q             *parallelwork.Queue
	incremental   bool
	deleteExtra   bool
	ignoreErrors  bool
	cancel        chan struct{}

	progressCallback ProgressCallback
}

func (c *copier) reportProgress(ctx context.Context) {
	if c.progressCallback != nil {
		c.progressCallback(ctx, c.stats.clone())
	}
}

func (c *copier) copyEntry(ctx context.Context, e fs.Entry, targetPath string, currentdepth, maxdepth int32, onCompletion func() error) error {
	if c.cancel != nil {
		select {
		case <-c.cancel:
			return onCompletion()

		default:
		}
	}

	if c.incremental {
		// in incremental mode, do not copy if the output already exists
		switch e := e.(type) {
		case fs.File:
			if c.output.FileExists(ctx, targetPath, e) {
				log(ctx).Debugf("skipping file %v because it already exists and metadata matches", targetPath)
				c.stats.SkippedCount.Add(1)
				c.stats.SkippedTotalFileSize.Add(e.Size())

				return onCompletion()
			}

		case fs.Symlink:
			if c.output.SymlinkExists(ctx, targetPath, e) {
				c.stats.SkippedCount.Add(1)
				log(ctx).Debugf("skipping symlink %v because it already exists", targetPath)

				return onCompletion()
			}
		}
	}

	err := c.copyEntryInternal(ctx, e, targetPath, currentdepth, maxdepth, onCompletion)
	if err == nil {
		return nil
	}

	if c.ignoreErrors {
		c.stats.IgnoredErrorCount.Add(1)
		log(ctx).Errorf("ignored error %v on %v", err, targetPath)

		return nil
	}

	return err
}

func (c *copier) copyEntryInternal(ctx context.Context, e fs.Entry, targetPath string, currentdepth, maxdepth int32, onCompletion func() error) error {
	switch e := e.(type) {
	case fs.Directory:
		log(ctx).Debugf("dir: '%v'", targetPath)
		return c.copyDirectory(ctx, e, targetPath, currentdepth, maxdepth, onCompletion)
	case fs.File:
		log(ctx).Debugf("file: '%v'", targetPath)

		bytesExpected := e.Size()
		bytesWritten := int64(0)
		progressCallback := func(chunkSize int64) {
			bytesWritten += chunkSize
			c.stats.RestoredTotalFileSize.Add(chunkSize)
			c.reportProgress(ctx)
		}

		if currentdepth > maxdepth {
			if err := c.shallowoutput.WriteFile(ctx, targetPath, e, progressCallback); err != nil {
				return errors.Wrap(err, "copy file")
			}
		} else {
			if err := c.output.WriteFile(ctx, targetPath, e, progressCallback); err != nil {
				return errors.Wrap(err, "copy file")
			}
		}

		c.stats.RestoredFileCount.Add(1)
		c.stats.RestoredTotalFileSize.Add(bytesExpected - bytesWritten)

		return onCompletion()

	case fs.Symlink:
		c.stats.RestoredSymlinkCount.Add(1)
		log(ctx).Debugf("symlink: '%v'", targetPath)

		if err := c.output.CreateSymlink(ctx, targetPath, e); err != nil {
			return errors.Wrap(err, "create symlink")
		}

		return onCompletion()

	default:
		return errors.Errorf("invalid FS entry type for %q: %#v", targetPath, e)
	}
}

func (c *copier) copyDirectory(ctx context.Context, d fs.Directory, targetPath string, currentdepth, maxdepth int32, onCompletion parallelwork.CallbackFunc) error {
	c.stats.RestoredDirCount.Add(1)

	if SafelySuffixablePath(targetPath) && currentdepth > maxdepth {
		de, ok := d.(snapshot.HasDirEntry)
		if !ok {
			return errors.Errorf("fs.Directory '%s' object is not HasDirEntry?", d.Name())
		}

		if err := c.shallowoutput.WriteDirEntry(ctx, targetPath, de.DirEntry(), d); err != nil {
			return errors.Wrap(err, "create directory")
		}

		return onCompletion()
	}

	if err := c.output.BeginDirectory(ctx, targetPath, d); err != nil {
		return errors.Wrap(err, "create directory")
	}

	if c.deleteExtra {
		// deleting existing files only makes sense in the context of an actual filesystem (compared to a tar or zip)
		fsOutput, isFileSystem := c.output.(*FilesystemOutput)

		if isFileSystem {
			if err := c.deleteExtraFilesInDir(ctx, fsOutput, d, targetPath); err != nil {
				return errors.Wrap(err, "delete extra")
			}
		}
	}

	return errors.Wrap(c.copyDirectoryContent(ctx, d, targetPath, currentdepth+1, maxdepth, func() error {
		if err := c.output.FinishDirectory(ctx, targetPath, d); err != nil {
			return errors.Wrap(err, "finish directory")
		}

		return onCompletion()
	}), "copy directory contents")
}

func (c *copier) deleteExtraFilesInDir(ctx context.Context, o *FilesystemOutput, d fs.Directory, targetPath string) error {

	// read existing entries on disk
	existingEntries, err := os.ReadDir(path.Join(o.TargetPath, targetPath))

	if os.IsNotExist(err) {
		return nil
	}

	if err != nil {
		return errors.Wrap(err, "read existing dir entries ('"+path.Join(o.TargetPath, targetPath)+"')")
	}

	entries, err := fs.GetAllEntries(ctx, d)
	if err != nil {
		return errors.Wrap(err, "error reading directory")
	}

	// first classify snapshot entries to help with deletion (treat symlinks like normal files)
	dirs := map[string]struct{}{}
	files := map[string]struct{}{}

	for _, e := range entries {
		if e.IsDir() {
			dirs[e.Name()] = struct{}{}
		} else /* file */ {
			files[e.Name()] = struct{}{}
		}
	}

	// iterate existing entries, delete the ones that don't exist in the snapshot
	for _, e := range existingEntries {
		if e.IsDir() { //nolint:nestif
			_, existsInSnapshot := dirs[e.Name()]
			if !existsInSnapshot {
				if err := os.RemoveAll(path.Join(o.TargetPath, targetPath, e.Name())); err != nil {
					return errors.Wrap(err, "delete directory "+path.Join(o.TargetPath, targetPath, e.Name()))
				}
				c.stats.DeletedCount.Add(1)
			}
		} else /* file */ {
			_, existsInSnapshot := files[e.Name()]
			if !existsInSnapshot {
				if err := os.Remove(path.Join(o.TargetPath, targetPath, e.Name())); err != nil {
					return errors.Wrap(err, "delete file "+path.Join(o.TargetPath, targetPath, e.Name()))
				}
				c.stats.DeletedCount.Add(1)
			}
		}
	}

	return nil
}

func (c *copier) copyDirectoryContent(ctx context.Context, d fs.Directory, targetPath string, currentdepth, maxdepth int32, onCompletion parallelwork.CallbackFunc) error {
	entries, err := fs.GetAllEntries(ctx, d)
	if err != nil {
		return errors.Wrap(err, "error reading directory")
	}

	if len(entries) == 0 {
		return onCompletion()
	}

	onItemCompletion := parallelwork.OnNthCompletion(len(entries), onCompletion)

	for _, e := range entries {
		if e.IsDir() {
			c.stats.EnqueuedDirCount.Add(1)
			// enqueue directories first, so that we quickly determine the total number and size of items.
			c.q.EnqueueFront(ctx, func() error {
				return c.copyEntry(ctx, e, path.Join(targetPath, e.Name()), currentdepth, maxdepth, onItemCompletion)
			})
		} else {
			if isSymlink(e) {
				c.stats.EnqueuedSymlinkCount.Add(1)
			} else {
				c.stats.EnqueuedFileCount.Add(1)
			}

			c.stats.EnqueuedTotalFileSize.Add(e.Size())

			c.q.EnqueueBack(ctx, func() error {
				return c.copyEntry(ctx, e, path.Join(targetPath, e.Name()), currentdepth, maxdepth, onItemCompletion)
			})
		}
	}

	return nil
}<|MERGE_RESOLUTION|>--- conflicted
+++ resolved
@@ -108,23 +108,14 @@
 //nolint:revive
 func Entry(ctx context.Context, rep repo.Repository, output Output, rootEntry fs.Entry, options Options) (Stats, error) {
 	c := copier{
-<<<<<<< HEAD
-		output:        output,
-		shallowoutput: makeShallowFilesystemOutput(output, options),
-		q:             parallelwork.NewQueue(),
-		incremental:   options.Incremental,
-		deleteExtra:   options.DeleteExtra,
-		ignoreErrors:  options.IgnoreErrors,
-		cancel:        options.Cancel,
-=======
 		output:           output,
 		shallowoutput:    makeShallowFilesystemOutput(output, options),
 		q:                parallelwork.NewQueue(),
 		incremental:      options.Incremental,
+		deleteExtra:      options.DeleteExtra,
 		ignoreErrors:     options.IgnoreErrors,
 		cancel:           options.Cancel,
 		progressCallback: options.ProgressCallback,
->>>>>>> 6235ba5c
 	}
 
 	c.q.ProgressCallback = func(ctx context.Context, enqueued, active, completed int64) {
